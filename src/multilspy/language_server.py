--- conflicted
+++ resolved
@@ -886,17 +886,7 @@
 
         :return: A list of root symbols representing the top-level packages/modules in the project.
         """
-<<<<<<< HEAD
-        if within_relative_path is not None and os.path.isfile(within_relative_path):
-            if self.should_ignore_path(within_relative_path):
-                self.logger.log(f"You passed a file explicitly, but it is ignored. This is probably an error. File: {within_relative_path}", logging.ERROR)
-                return []
-
-            _, root_nodes = await self.request_document_symbols(within_relative_path, include_body=include_body)
-            return root_nodes
-
-=======
-        
+
         if within_relative_path is not None:
             within_abs_path = os.path.join(self.repository_root_path, within_relative_path)
             if not os.path.exists(within_abs_path):
@@ -908,8 +898,7 @@
                 else:
                     _, root_nodes = await self.request_document_symbols(within_relative_path, include_body=include_body)
                     return root_nodes
-                
->>>>>>> 784e8578
+
         # Helper function to recursively process directories
         async def process_directory(dir_path: str) -> List[multilspy_types.UnifiedSymbolInformation]:
             abs_dir_path = self.repository_root_path if dir_path == "." else os.path.join(self.repository_root_path, dir_path)
@@ -1055,28 +1044,24 @@
             )
             for root in document_roots
         ]
-<<<<<<< HEAD
-
-=======
-    
+
     async def request_overview(self, within_relative_path: str) -> dict[str, list[tuple[str, multilspy_types.SymbolKind, int, int]]]:
         """
         An overview of all symbols in the given file or directory.
-        
+
         :param within_relative_path: the relative path to the file or directory to get the overview of.
         :return: A mapping of all relative paths analyzed to lists of tuples (name, kind, line, column) of all top-level symbols in the corresponding file.
         """
         abs_path = (Path(self.repository_root_path) / within_relative_path).resolve()
         if not abs_path.exists():
             raise FileNotFoundError(f"File or directory not found: {abs_path}")
-        
+
         if abs_path.is_file():
             symbols_overview = await self.request_document_overview(within_relative_path)
             return {within_relative_path: symbols_overview}
         else:
             return await self.request_dir_overview(within_relative_path)
-    
->>>>>>> 784e8578
+
     async def request_hover(self, relative_file_path: str, line: int, column: int) -> Union[multilspy_types.Hover, None]:
         """
         Raise a [textDocument/hover](https://microsoft.github.io/language-server-protocol/specifications/lsp/3.17/specification/#textDocument_hover) request to the Language Server
@@ -1824,11 +1809,11 @@
             self.language_server.request_document_overview(relative_file_path), self.loop
         ).result(timeout=self.timeout)
         return result
-    
+
     def request_overview(self, within_relative_path: str) -> dict[str, list[tuple[str, multilspy_types.SymbolKind, int, int]]]:
         """
         An overview of all symbols in the given file or directory.
-        
+
         :param within_relative_path: the relative path to the file or directory to get the overview of.
         :return: A mapping of all relative paths analyzed to lists of tuples (name, kind, line, column) of all top-level symbols in the corresponding file.
         """
@@ -1837,7 +1822,7 @@
             self.language_server.request_overview(within_relative_path), self.loop
         ).result()
         return result
-    
+
     def request_hover(self, relative_file_path: str, line: int, column: int) -> Union[multilspy_types.Hover, None]:
         """
         Raise a [textDocument/hover](https://microsoft.github.io/language-server-protocol/specifications/lsp/3.17/specification/#textDocument_hover) request to the Language Server
