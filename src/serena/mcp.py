--- conflicted
+++ resolved
@@ -187,7 +187,25 @@
 
 
 @mcp.tool()
-<<<<<<< HEAD
+def get_dir_overview(ctx: Context, relative_path: str) -> str:
+    """
+    Get an overview of the given directory.
+    For each file in the directory, we list the top-level symbols in the file (name, kind, line).
+
+    :param ctx: the context object, which will be created and provided automatically
+    :param relative_path: the relative path to the directory to get the overview of
+    :return: a JSON object mapping relative paths of all contained files to info about top-level symbols in the file (name, kind, line).
+    """
+    log.info(f"get_dir_overview: {relative_path=}")
+
+    class GetDirOverviewTool(Tool):
+        def _execute(self) -> str:
+            return json.dumps(self.langsrv.request_dir_overview(relative_path))
+
+    return GetDirOverviewTool(ctx).execute()
+
+
+@mcp.tool()
 def find_symbol(ctx: Context, name: str, depth: int = 0) -> str:
     """
     Retrieves information on the symbol/code entity with the given name
@@ -225,24 +243,6 @@
             return json.dumps(symbol_dicts)
 
     return FindReferencingSymbolsTool(ctx).execute()
-=======
-def get_dir_overview(ctx: Context, relative_path: str) -> str:
-    """
-    Get an overview of the given directory.
-    For each file in the directory, we list the top-level symbols in the file (name, kind, line).
-
-    :param ctx: the context object, which will be created and provided automatically
-    :param relative_path: the relative path to the directory to get the overview of
-    :return: a JSON object mapping relative paths of all contained files to info about top-level symbols in the file (name, kind, line).
-    """
-    log.info(f"get_dir_overview: {relative_path=}")
-
-    class GetDirOverviewTool(Tool):
-        def _execute(self) -> str:
-            return json.dumps(self.langsrv.request_dir_overview(relative_path))
-
-    return GetDirOverviewTool(ctx).execute()
->>>>>>> d7262ad1
 
 
 @mcp.tool()
