--- conflicted
+++ resolved
@@ -256,7 +256,12 @@
           fi
 
           echo "$HOME/.nix-profile/bin" >> $GITHUB_PATH
-<<<<<<< HEAD
+      - name: Verify Nix package build
+        if: runner.os != 'Windows'  # Nix only supported on Linux/macOS
+        shell: bash
+        run: |
+          # Verify the flake builds successfully
+          nix build --no-link
       - name: Install Regal (Rego Language Server)
         shell: bash
         run: |
@@ -284,14 +289,6 @@
             mv regal.exe "$HOME/bin/"
             echo "$HOME/bin" >> $GITHUB_PATH
           fi
-=======
-      - name: Verify Nix package build
-        if: runner.os != 'Windows'  # Nix only supported on Linux/macOS
-        shell: bash
-        run: |
-          # Verify the flake builds successfully
-          nix build --no-link
->>>>>>> 5f114d9e
       - name: Install uv
         shell: bash
         run: curl -LsSf https://astral.sh/uv/install.sh | sh
